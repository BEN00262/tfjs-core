{
  "name": "deeplearn-demos",
  "version": "0.1.1",
  "description": "deeplearn.js demos - not actually published",
  "private": true,
  "dependencies": {
    "@bower_components/font-roboto": "PolymerElements/font-roboto#^1.0.1",
    "@bower_components/iron-a11y-announcer": "PolymerElements/iron-a11y-announcer#^1.0.0",
    "@bower_components/iron-a11y-keys-behavior": "PolymerElements/iron-a11y-keys-behavior#^1.0.0",
    "@bower_components/iron-autogrow-textarea": "PolymerElements/iron-autogrow-textarea#^1.0.0",
    "@bower_components/iron-behaviors": "polymerelements/iron-behaviors#^1.0.0",
    "@bower_components/iron-checked-element-behavior": "PolymerElements/iron-checked-element-behavior#^1.0.0",
    "@bower_components/iron-collapse": "PolymerElements/iron-collapse#^1.0.0",
    "@bower_components/iron-dropdown": "PolymerElements/iron-dropdown#^1.0.0",
    "@bower_components/iron-fit-behavior": "PolymerElements/iron-fit-behavior#^1.0.0",
    "@bower_components/iron-flex-layout": "PolymerElements/iron-flex-layout#~1.3.0",
    "@bower_components/iron-form-element-behavior": "PolymerElements/iron-form-element-behavior#^1.0.0",
    "@bower_components/iron-icon": "PolymerElements/iron-icon#^1.0.0",
    "@bower_components/iron-icons": "PolymerElements/iron-icons#1.*.*",
    "@bower_components/iron-iconset-svg": "PolymerElements/iron-iconset-svg#^1.0.0",
    "@bower_components/iron-input": "PolymerElements/iron-input#^1.0.0",
    "@bower_components/iron-menu-behavior": "PolymerElements/iron-menu-behavior#^1.1.7",
    "@bower_components/iron-meta": "PolymerElements/iron-meta#^1.0.0",
    "@bower_components/iron-overlay-behavior": "PolymerElements/iron-overlay-behavior#^1.7.0",
    "@bower_components/iron-range-behavior": "PolymerElements/iron-range-behavior#^1.0.0",
    "@bower_components/iron-resizable-behavior": "PolymerElements/iron-resizable-behavior#^1.0.0",
    "@bower_components/iron-selector": "PolymerElements/iron-selector#^1.0.0",
    "@bower_components/iron-validatable-behavior": "PolymerElements/iron-validatable-behavior#^1.0.0",
    "@bower_components/neon-animation": "PolymerElements/neon-animation#^1.0.0",
    "@bower_components/paper-behaviors": "PolymerElements/paper-behaviors#^1.0.0",
    "@bower_components/paper-button": "PolymerElements/paper-button#1.*.*",
    "@bower_components/paper-dialog": "PolymerElements/paper-dialog#1.*.*",
    "@bower_components/paper-dialog-behavior": "PolymerElements/paper-dialog-behavior#^1.0.0",
    "@bower_components/paper-dialog-scrollable": "PolymerElements/paper-dialog-scrollable#1.*.*",
    "@bower_components/paper-dropdown-menu": "PolymerElements/paper-dropdown-menu#1.*.*",
    "@bower_components/paper-icon-button": "PolymerElements/paper-icon-button#1.*.*",
    "@bower_components/paper-input": "PolymerElements/paper-input#^1.0.9",
    "@bower_components/paper-item": "PolymerElements/paper-item#1.*.*",
    "@bower_components/paper-listbox": "PolymerElements/paper-listbox#1.*.*",
    "@bower_components/paper-material": "PolymerElements/paper-material#^1.0.0",
    "@bower_components/paper-menu-button": "PolymerElements/paper-menu-button#^1.3.0",
    "@bower_components/paper-progress": "PolymerElements/paper-progress#1.*.*",
    "@bower_components/paper-radio-button": "PolymerElements/paper-radio-button#1.*.*",
    "@bower_components/paper-radio-group": "PolymerElements/paper-radio-group#1.*.*",
    "@bower_components/paper-ripple": "PolymerElements/paper-ripple#^1.0.0",
    "@bower_components/paper-slider": "PolymerElements/paper-slider#1.*.*",
    "@bower_components/paper-spinner": "PolymerElements/paper-spinner#1.*.*",
    "@bower_components/paper-styles": "PolymerElements/paper-styles#^1.0.0",
    "@bower_components/paper-toggle-button": "PolymerElements/paper-toggle-button#1.*.*",
    "@bower_components/paper-tooltip": "PolymerElements/paper-tooltip#1.*.*",
    "@bower_components/polymer": "Polymer/polymer#1.*.*",
    "@bower_components/web-animations-js": "web-animations/web-animations-js#^2.2.0",
    "@bower_components/webcomponentsjs": "webcomponents/webcomponentsjs#^0.7.24",
    "chart.js": "~2.7.1",
<<<<<<< HEAD
    "deeplearn": "../deeplearn-0.3.17.tgz",
    "deeplearn-knn-image-classifier": "~0.2.2",
    "deeplearn-squeezenet": "~0.1.8",
=======
    "deeplearn": "~0.4.0",
    "deeplearn-knn-image-classifier": "~0.2.3",
    "deeplearn-squeezenet": "~0.1.9",
>>>>>>> 0608fead
    "tslint": "~5.8.0",
    "vue": "~2.5.9"
  },
  "repository": {
    "type": "git",
    "url": "https://github.com/PAIR-code/deeplearnjs.git"
  },
  "devDependencies": {
    "@types/polymer": "~1.1.31",
    "d3-array": "~1.2.1",
    "d3-format": "~1.2.1",
    "d3-scale": "~1.0.7",
    "minimist": "~1.2.0",
    "mkdirp": "~0.5.1",
    "poi": "~9.6.8",
    "poi-preset-typescript": "~9.0.2",
    "polymer-bundler": "~3.0.1",
    "tone-piano": "0.0.5",
    "tsify": "~3.0.3",
    "typescript": "2.6.1",
    "uglifyjs": "~2.4.11",
    "watchify": "~3.9.0"
  },
  "scripts": {
    "prep": "yarn",
    "build": "tsc",
    "lint": "tslint -p . -t verbose"
  },
  "license": "Apache-2.0",
  "engines": {
    "yarn": ">= 1.0.0"
  }
}<|MERGE_RESOLUTION|>--- conflicted
+++ resolved
@@ -52,15 +52,9 @@
     "@bower_components/web-animations-js": "web-animations/web-animations-js#^2.2.0",
     "@bower_components/webcomponentsjs": "webcomponents/webcomponentsjs#^0.7.24",
     "chart.js": "~2.7.1",
-<<<<<<< HEAD
-    "deeplearn": "../deeplearn-0.3.17.tgz",
-    "deeplearn-knn-image-classifier": "~0.2.2",
-    "deeplearn-squeezenet": "~0.1.8",
-=======
-    "deeplearn": "~0.4.0",
+    "deeplearn": "../deeplearn-0.4.0.tgz",
     "deeplearn-knn-image-classifier": "~0.2.3",
     "deeplearn-squeezenet": "~0.1.9",
->>>>>>> 0608fead
     "tslint": "~5.8.0",
     "vue": "~2.5.9"
   },
