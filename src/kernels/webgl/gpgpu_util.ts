/**
 * @license
 * Copyright 2017 Google Inc. All Rights Reserved.
 * Licensed under the Apache License, Version 2.0 (the "License");
 * you may not use this file except in compliance with the License.
 * You may obtain a copy of the License at
 *
 * http://www.apache.org/licenses/LICENSE-2.0
 *
 * Unless required by applicable law or agreed to in writing, software
 * distributed under the License is distributed on an "AS IS" BASIS,
 * WITHOUT WARRANTIES OR CONDITIONS OF ANY KIND, either express or implied.
 * See the License for the specific language governing permissions and
 * limitations under the License.
 * =============================================================================
 */

import {ENV} from '../../environment';
import * as util from '../../util';

import * as tex_util from './tex_util';
import * as webgl_util from './webgl_util';

export function getWebGLContextAttributes(): WebGLContextAttributes {
  return {
    alpha: false,
    antialias: false,
    premultipliedAlpha: false,
    preserveDrawingBuffer: false,
    depth: false,
    stencil: false,
    failIfMajorPerformanceCaveat: true
  };
}

export interface TextureConfig {
  internalFormatFloat: number;
  textureFormatFloat: number;
  internalFormatHalfFloat: number;
  internalFormatPackedFloat: number;

  // The format to use during a gl.readPixels call.
  downloadTextureFormat: number;
  // How many channels need to be unpacked after a gl.readPixels call.
  downloadUnpackNumChannels: number;

  defaultNumChannels: number;
  textureTypeHalfFloat: number;
}

export function createWebGLContext(canvas?: HTMLCanvasElement) {
  const attributes = getWebGLContextAttributes();
  let gl: WebGLRenderingContext;
  if (canvas != null) {
    gl = webgl_util.createWebGLRenderingContextFromCanvas(canvas, attributes);
  } else {
    gl = webgl_util.createWebGLRenderingContext(attributes);
  }
  webgl_util.callAndCheck(gl, () => gl.disable(gl.DEPTH_TEST));
  webgl_util.callAndCheck(gl, () => gl.disable(gl.STENCIL_TEST));
  webgl_util.callAndCheck(gl, () => gl.disable(gl.BLEND));
  webgl_util.callAndCheck(gl, () => gl.disable(gl.DITHER));
  webgl_util.callAndCheck(gl, () => gl.disable(gl.POLYGON_OFFSET_FILL));
  webgl_util.callAndCheck(gl, () => gl.disable(gl.SAMPLE_COVERAGE));
  webgl_util.callAndCheck(gl, () => gl.enable(gl.SCISSOR_TEST));
  webgl_util.callAndCheck(gl, () => gl.enable(gl.CULL_FACE));
  webgl_util.callAndCheck(gl, () => gl.cullFace(gl.BACK));

  return gl;
}

export function createVertexShader(gl: WebGLRenderingContext): WebGLShader {
  const vertexShaderSource = `
    precision highp float;
    attribute vec3 clipSpacePos;
    attribute vec2 uv;
    varying vec2 resultUV;

    void main() {
      gl_Position = vec4(clipSpacePos, 1);
      resultUV = uv;
    }`;
  return webgl_util.createVertexShader(gl, vertexShaderSource);
}

export function createVertexBuffer(gl: WebGLRenderingContext): WebGLBuffer {
  // [x y z u v] * [upper-left, lower-left, upper-right, lower-right]
  const vertexArray = new Float32Array(
      [-1, 1, 0, 0, 1, -1, -1, 0, 0, 0, 1, 1, 0, 1, 1, 1, -1, 0, 1, 0]);
  return webgl_util.createStaticVertexBuffer(gl, vertexArray);
}

export function createIndexBuffer(gl: WebGLRenderingContext): WebGLBuffer {
  // OpenGL (and WebGL) have "CCW == front" winding
  const triangleVertexIndices = new Uint16Array([0, 1, 2, 2, 1, 3]);
  return webgl_util.createStaticIndexBuffer(gl, triangleVertexIndices);
}

export function getTextureConfig(
    // tslint:disable-next-line:no-any
    gl: WebGLRenderingContext, textureHalfFloatExtension?: any): TextureConfig {
  // tslint:disable-next-line:no-any
  const glany = gl as any;

  let internalFormatFloat: number;
  let internalFormatHalfFloat: number;
  let internalFormatPackedFloat: number;
  let textureFormatFloat: number;

  let downloadTextureFormat: number;
  let downloadUnpackNumChannels: number;

  let defaultNumChannels: number;
  let textureTypeHalfFloat: number;

  if (ENV.get('WEBGL_VERSION') === 2) {
    internalFormatFloat = glany.R32F;
    internalFormatHalfFloat = glany.R16F;
    internalFormatPackedFloat = glany.RGBA32F;
    textureFormatFloat = glany.RED;
    downloadUnpackNumChannels = 4;
    defaultNumChannels = 1;
    textureTypeHalfFloat = glany.HALF_FLOAT;
  } else {
    internalFormatFloat = gl.RGBA;
    internalFormatHalfFloat = gl.RGBA;
    internalFormatPackedFloat = glany.RGBA;
    textureFormatFloat = gl.RGBA;
    downloadUnpackNumChannels = 4;
    defaultNumChannels = 4;
    textureTypeHalfFloat = textureHalfFloatExtension != null ?
        textureHalfFloatExtension.HALF_FLOAT_OES :
        null;
  }
  downloadTextureFormat = gl.RGBA;

  return {
    internalFormatFloat,
    internalFormatHalfFloat,
    internalFormatPackedFloat,
    textureFormatFloat,
    downloadTextureFormat,
    downloadUnpackNumChannels,
    defaultNumChannels,
    textureTypeHalfFloat
  };
}

function createAndConfigureTexture(
    gl: WebGLRenderingContext, width: number, height: number,
    internalFormat: number, textureFormat: number,
    textureType: number): WebGLTexture {
  webgl_util.validateTextureSize(width, height);
  const texture = webgl_util.createTexture(gl);

  const tex2d = gl.TEXTURE_2D;
  webgl_util.callAndCheck(gl, () => gl.bindTexture(tex2d, texture));
  webgl_util.callAndCheck(
      gl, () => gl.texParameteri(tex2d, gl.TEXTURE_WRAP_S, gl.CLAMP_TO_EDGE));
  webgl_util.callAndCheck(
      gl, () => gl.texParameteri(tex2d, gl.TEXTURE_WRAP_T, gl.CLAMP_TO_EDGE));
  webgl_util.callAndCheck(
      gl, () => gl.texParameteri(tex2d, gl.TEXTURE_MIN_FILTER, gl.NEAREST));
  webgl_util.callAndCheck(
      gl, () => gl.texParameteri(tex2d, gl.TEXTURE_MAG_FILTER, gl.NEAREST));
  webgl_util.callAndCheck(
      gl,
      () => gl.texImage2D(
          tex2d, 0, internalFormat, width, height, 0, textureFormat,
          textureType, null));
  webgl_util.callAndCheck(gl, () => gl.bindTexture(gl.TEXTURE_2D, null));
  return texture;
}

export function createFloat32MatrixTexture(
    gl: WebGLRenderingContext, rows: number, columns: number,
    textureConfig: TextureConfig): WebGLTexture {
  const [width, height] =
      tex_util.getUnpackedMatrixTextureShapeWidthHeight(rows, columns);
  return createAndConfigureTexture(
      gl, width, height, textureConfig.internalFormatFloat,
      textureConfig.textureFormatFloat, gl.FLOAT);
}

export function createFloat16MatrixTexture(
    gl: WebGLRenderingContext, rows: number, columns: number,
    textureConfig: TextureConfig): WebGLTexture {
  const [width, height] =
      tex_util.getUnpackedMatrixTextureShapeWidthHeight(rows, columns);
  return createAndConfigureTexture(
      gl, width, height, textureConfig.internalFormatFloat,
      textureConfig.textureFormatFloat, textureConfig.textureTypeHalfFloat);
}

export function createUnsignedBytesMatrixTexture(
    gl: WebGLRenderingContext, rows: number, columns: number,
    textureConfig: TextureConfig): WebGLTexture {
  const [width, height] =
      tex_util.getUnpackedMatrixTextureShapeWidthHeight(rows, columns);
  return createAndConfigureTexture(
      gl, width, height, gl.RGBA, gl.RGBA, gl.UNSIGNED_BYTE);
}

export function createPackedMatrixTexture(
    gl: WebGLRenderingContext, rows: number, columns: number,
    textureConfig: TextureConfig): WebGLTexture {
  const [width, height] =
      tex_util.getPackedMatrixTextureShapeWidthHeight(rows, columns);
  return createAndConfigureTexture(
      gl, width, height, textureConfig.internalFormatPackedFloat, gl.RGBA,
      gl.FLOAT);
}

export function createFloat16PackedMatrixTexture(
    gl: WebGLRenderingContext, rows: number, columns: number,
    textureConfig: TextureConfig): WebGLTexture {
  const [width, height] =
      tex_util.getPackedMatrixTextureShapeWidthHeight(rows, columns);
  return createAndConfigureTexture(
      gl, width, height, textureConfig.internalFormatHalfFloat, gl.RGBA,
      textureConfig.textureTypeHalfFloat);
}

export function bindVertexProgramAttributeStreams(
    gl: WebGLRenderingContext, program: WebGLProgram,
    vertexBuffer: WebGLBuffer): boolean {
  const posOffset = 0;               // x is the first buffer element
  const uvOffset = 3 * 4;            // uv comes after [x y z]
  const stride = (3 * 4) + (2 * 4);  // xyz + uv, each entry is 4-byte float.
  webgl_util.callAndCheck(
      gl, () => gl.bindBuffer(gl.ARRAY_BUFFER, vertexBuffer));
  const success = webgl_util.bindVertexBufferToProgramAttribute(
      gl, program, 'clipSpacePos', vertexBuffer, 3, stride, posOffset);
  return success &&
      webgl_util.bindVertexBufferToProgramAttribute(
          gl, program, 'uv', vertexBuffer, 2, stride, uvOffset);
}

export function uploadPixelDataToTexture(
    gl: WebGLRenderingContext, texture: WebGLTexture,
    pixels: ImageData|HTMLImageElement|HTMLCanvasElement|HTMLVideoElement) {
  webgl_util.callAndCheck(gl, () => gl.bindTexture(gl.TEXTURE_2D, texture));
  webgl_util.callAndCheck(
      gl,
      () => gl.texImage2D(
          gl.TEXTURE_2D, 0, gl.RGBA, gl.RGBA, gl.UNSIGNED_BYTE, pixels));
  webgl_util.callAndCheck(gl, () => gl.bindTexture(gl.TEXTURE_2D, null));
}

function uploadDataToTexture(
    gl: WebGLRenderingContext, texture: WebGLTexture, width: number,
    height: number, data: Float32Array, textureFormat: number) {
  webgl_util.validateTextureSize(width, height);
  webgl_util.callAndCheck(gl, () => gl.bindTexture(gl.TEXTURE_2D, texture));
  webgl_util.callAndCheck(
      gl,
      () => gl.texSubImage2D(
          gl.TEXTURE_2D, 0, 0, 0, width, height, textureFormat, gl.FLOAT,
          data));

  webgl_util.callAndCheck(gl, () => gl.bindTexture(gl.TEXTURE_2D, null));
}

export function uploadMatrixToTexture(
    gl: WebGLRenderingContext, texture: WebGLTexture, rows: number,
    columns: number, matrix: Float32Array, numChannels: number,
    textureConfig: TextureConfig) {
  const [w, h] =
      tex_util.getUnpackedMatrixTextureShapeWidthHeight(rows, columns);

  let unpackedArray: Float32Array;
  if (textureConfig.defaultNumChannels === 1) {
    // No need to allocate a temporary array.
    unpackedArray = matrix;
  } else {
    unpackedArray =
        new Float32Array(tex_util.getUnpackedArraySizeFromMatrixSize(
            matrix.length, numChannels));
    tex_util.encodeMatrixToUnpackedArray(matrix, unpackedArray, numChannels);
  }

  uploadDataToTexture(
      gl, texture, w, h, unpackedArray, textureConfig.textureFormatFloat);
}

export function uploadMatrixToPackedTexture(
    gl: WebGLRenderingContext, texture: WebGLTexture, rows: number,
    columns: number, matrix: Float32Array, textureConfig: TextureConfig) {
  const [w, h] = tex_util.getPackedMatrixTextureShapeWidthHeight(rows, columns);
  const packedRGBA = new Float32Array(
      tex_util.getPackedRGBAArraySizeFromMatrixShape(rows, columns));
  tex_util.encodeMatrixToPackedRGBA(matrix, rows, columns, packedRGBA);
  uploadDataToTexture(gl, texture, w, h, packedRGBA, gl.RGBA);
}

export function maybeCreateBufferFromOutputTexture(
    gl: WebGLRenderingContext, texture: WebGLTexture, rows: number,
    columns: number, textureConfig: TextureConfig): WebGLBuffer|WebGLTexture {
  let bufferOrTexture: WebGLBuffer|WebGLTexture = texture;

  if (ENV.get('WEBGL_VERSION') === 2) {
    const gl2 = gl as WebGL2RenderingContext;

    // Create and bind the buffer.
    const buffer = gl2.createBuffer();
    webgl_util.callAndCheck(
        gl, () => gl.bindBuffer(gl2.PIXEL_PACK_BUFFER, buffer));

    // Initialize the buffer to the size of the texture in bytes.
    const bytesPerFloat = 4;
    const bufferSizeBytes = bytesPerFloat *
        tex_util.getUnpackedArraySizeFromMatrixSize(
            rows * columns, textureConfig.downloadUnpackNumChannels);

    webgl_util.callAndCheck(
        gl,
        () => gl.bufferData(
            gl2.PIXEL_PACK_BUFFER, bufferSizeBytes, gl.STATIC_DRAW));

    // Enqueue a command on the GPU command queue to copy of texture into the
    // buffer.
    webgl_util.callAndCheck(
        gl, () => gl2.readPixels(0, 0, columns, rows, gl.RGBA, gl.FLOAT, 0));

    webgl_util.callAndCheck(
        gl, () => gl.bindBuffer(gl2.PIXEL_PACK_BUFFER, null));

    bufferOrTexture = buffer;
  }

  return bufferOrTexture;
}

export function downloadFloat32MatrixFromBuffer(
    gl: WebGLRenderingContext, buffer: WebGLBuffer, rows: number,
    columns: number, textureConfig: TextureConfig): Float32Array {
  const gl2 = gl as WebGL2RenderingContext;

  const downloadTarget =
      new Float32Array(tex_util.getUnpackedArraySizeFromMatrixSize(
          rows * columns, textureConfig.downloadUnpackNumChannels));

  gl2.bindBuffer(gl.ARRAY_BUFFER, buffer);
  gl2.getBufferSubData(gl.ARRAY_BUFFER, 0, downloadTarget);
  gl2.bindBuffer(gl.ARRAY_BUFFER, null);

  const matrix = new Float32Array(rows * columns);
  tex_util.decodeMatrixFromUnpackedArray(
      downloadTarget as Float32Array, matrix,
      textureConfig.downloadUnpackNumChannels);

  return matrix;
}

export function downloadFloat32MatrixFromOutputTexture(
    gl: WebGLRenderingContext, rows: number, columns: number,
    textureConfig: TextureConfig): Float32Array {
  const [w, h] =
      tex_util.getUnpackedMatrixTextureShapeWidthHeight(rows, columns);

  const downloadTarget =
      new Float32Array(tex_util.getUnpackedArraySizeFromMatrixSize(
          rows * columns, textureConfig.downloadUnpackNumChannels));

  webgl_util.callAndCheck(
      gl,
      () => gl.readPixels(
          0, 0, w, h, textureConfig.downloadTextureFormat, gl.FLOAT,
          downloadTarget));

  const matrix = new Float32Array(rows * columns);
  tex_util.decodeMatrixFromUnpackedArray(
      downloadTarget as Float32Array, matrix,
      textureConfig.downloadUnpackNumChannels);
  return matrix;
}

export function downloadByteEncodedFloatMatrixFromOutputTexture(
    gl: WebGLRenderingContext, rows: number, columns: number,
    textureConfig: TextureConfig) {
  const [w, h] =
      tex_util.getUnpackedMatrixTextureShapeWidthHeight(rows, columns);

  const numChannels = 4;
  const downloadTarget = new Uint8Array(
      tex_util.getUnpackedArraySizeFromMatrixSize(rows * columns, numChannels));

  webgl_util.callAndCheck(
      gl,
      () => gl.readPixels(
          0, 0, w, h, textureConfig.downloadTextureFormat, gl.UNSIGNED_BYTE,
          downloadTarget));

  // By wrapping the buffer in a Float32Array, we use native browser IEEE 754
  // decoding of the 4 bytes that back each 32 bit float.
  return new Float32Array(downloadTarget.buffer);
}

export function downloadMatrixFromPackedOutputTexture(
<<<<<<< HEAD
    gl: WebGLRenderingContext, logicalShape: number[], physicalRows: number,
    physicalCols: number, textureConfig: TextureConfig): Float32Array {
=======
    gl: WebGLRenderingContext, logicalRows: number, logicalCols: number,
    physicalRows: number, physicalCols: number,
    textureConfig: TextureConfig): Float32Array {
>>>>>>> 53a96d0f
  const [w, h] = tex_util.getPackedMatrixTextureShapeWidthHeight(
      physicalRows, physicalCols);
  const packedRGBA =
      new Float32Array(tex_util.getPackedRGBAArraySizeFromMatrixShape(
          physicalRows, physicalCols));
  webgl_util.callAndCheck(
      gl, () => gl.readPixels(0, 0, w, h, gl.RGBA, gl.FLOAT, packedRGBA));
<<<<<<< HEAD
  // matrix is the flattened tensor, so it does not need to account for texture
  // dimensions
  const matrix = new Float32Array(util.arrayProduct(logicalShape));
  return tex_util.decodeMatrixFromPackedRGBA(
      packedRGBA,
      Math.max(
          1, util.arrayProduct(logicalShape.slice(0, logicalShape.length - 2))),
      logicalShape[logicalShape.length - 2],
      logicalShape[logicalShape.length - 1], matrix, w, h);
=======
  const matrix = new Float32Array(logicalRows * logicalCols);
  return tex_util.decodeMatrixFromPackedRGBA(
      packedRGBA, logicalRows, logicalCols, matrix);
>>>>>>> 53a96d0f
}<|MERGE_RESOLUTION|>--- conflicted
+++ resolved
@@ -397,14 +397,8 @@
 }
 
 export function downloadMatrixFromPackedOutputTexture(
-<<<<<<< HEAD
     gl: WebGLRenderingContext, logicalShape: number[], physicalRows: number,
     physicalCols: number, textureConfig: TextureConfig): Float32Array {
-=======
-    gl: WebGLRenderingContext, logicalRows: number, logicalCols: number,
-    physicalRows: number, physicalCols: number,
-    textureConfig: TextureConfig): Float32Array {
->>>>>>> 53a96d0f
   const [w, h] = tex_util.getPackedMatrixTextureShapeWidthHeight(
       physicalRows, physicalCols);
   const packedRGBA =
@@ -412,7 +406,6 @@
           physicalRows, physicalCols));
   webgl_util.callAndCheck(
       gl, () => gl.readPixels(0, 0, w, h, gl.RGBA, gl.FLOAT, packedRGBA));
-<<<<<<< HEAD
   // matrix is the flattened tensor, so it does not need to account for texture
   // dimensions
   const matrix = new Float32Array(util.arrayProduct(logicalShape));
@@ -422,9 +415,4 @@
           1, util.arrayProduct(logicalShape.slice(0, logicalShape.length - 2))),
       logicalShape[logicalShape.length - 2],
       logicalShape[logicalShape.length - 1], matrix, w, h);
-=======
-  const matrix = new Float32Array(logicalRows * logicalCols);
-  return tex_util.decodeMatrixFromPackedRGBA(
-      packedRGBA, logicalRows, logicalCols, matrix);
->>>>>>> 53a96d0f
 }