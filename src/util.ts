/**
 * @license
 * Copyright 2017 Google Inc. All Rights Reserved.
 * Licensed under the Apache License, Version 2.0 (the "License");
 * you may not use this file except in compliance with the License.
 * You may obtain a copy of the License at
 *
 * http://www.apache.org/licenses/LICENSE-2.0
 *
 * Unless required by applicable law or agreed to in writing, software
 * distributed under the License is distributed on an "AS IS" BASIS,
 * WITHOUT WARRANTIES OR CONDITIONS OF ANY KIND, either express or implied.
 * See the License for the specific language governing permissions and
 * limitations under the License.
 * =============================================================================
 */

import {ArrayData, DataType, DataTypeMap, FlatVector, RecursiveArray, RegularArray, TensorLike, TypedArray} from './types';

/** Shuffles the array using Fisher-Yates algorithm. */
// tslint:disable-next-line:no-any
export function shuffle(array: any[]|Uint32Array|Int32Array|
                        Float32Array): void {
  let counter = array.length;
  let temp = 0;
  let index = 0;
  // While there are elements in the array
  while (counter > 0) {
    // Pick a random index
    index = (Math.random() * counter) | 0;
    // Decrease counter by 1
    counter--;
    // And swap the last element with it
    temp = array[counter];
    array[counter] = array[index];
    array[index] = temp;
  }
}

/** Clamps a value to a specified range. */
export function clamp(min: number, x: number, max: number): number {
  return Math.max(min, Math.min(x, max));
}

export function nearestLargerEven(val: number): number {
  return val % 2 === 0 ? val : val + 1;
}

<<<<<<< HEAD
export function arrayProduct(arr: number[]): number {
  let sum = 1;
  for (let i = 0; i < arr.length; i++) {
    sum *= arr[i];
  }
  return sum;
}

=======
>>>>>>> 53a96d0f
/**
 * Returns a sample from a uniform [a, b) distribution.
 *
 * @param a The minimum support (inclusive).
 * @param b The maximum support (exclusive).
 * @return A pseudorandom number on the half-open interval [a,b).
 */
export function randUniform(a: number, b: number) {
  const r = Math.random();
  return (b * r) + (1 - r) * a;
}

/** Returns the squared Euclidean distance between two vectors. */
export function distSquared(a: FlatVector, b: FlatVector): number {
  let result = 0;
  for (let i = 0; i < a.length; i++) {
    const diff = Number(a[i]) - Number(b[i]);
    result += diff * diff;
  }
  return result;
}

export function assert(expr: boolean, msg: string|(() => string)) {
  if (!expr) {
    throw new Error(typeof msg === 'string' ? msg : msg());
  }
}

export function assertShapesMatch(
    shapeA: number[], shapeB: number[], errorMessagePrefix = ''): void {
  assert(
      arraysEqual(shapeA, shapeB),
      errorMessagePrefix + ` Shapes ${shapeA} and ${shapeB} must match`);
}

export function assertNonNull(a: TensorLike): void {
  assert(
      a != null,
      `The input to the tensor constructor must be a non-null value.`);
}

// NOTE: We explicitly type out what T extends instead of any so that
// util.flatten on a nested array of number doesn't try to infer T as a
// number[][], causing us to explicitly type util.flatten<number>().
export function flatten<T extends number|boolean|Promise<number>>(
    arr: T|RecursiveArray<T>, ret: T[] = []): T[] {
  if (Array.isArray(arr)) {
    for (let i = 0; i < arr.length; ++i) {
      flatten(arr[i], ret);
    }
  } else {
    ret.push(arr as T);
  }
  return ret;
}

export function sizeFromShape(shape: number[]): number {
  if (shape.length === 0) {
    // Scalar.
    return 1;
  }
  let size = shape[0];
  for (let i = 1; i < shape.length; i++) {
    size *= shape[i];
  }
  return size;
}

export function isScalarShape(shape: number[]): boolean {
  return shape.length === 0;
}

export function arraysEqual(n1: FlatVector, n2: FlatVector) {
  if (n1 === n2) {
    return true;
  }
  if (n1 == null || n2 == null) {
    return false;
  }

  if (n1.length !== n2.length) {
    return false;
  }
  for (let i = 0; i < n1.length; i++) {
    if (n1[i] !== n2[i]) {
      return false;
    }
  }
  return true;
}

export function isInt(a: number): boolean {
  return a % 1 === 0;
}

export function tanh(x: number): number {
  // tslint:disable-next-line:no-any
  if ((Math as any).tanh != null) {
    // tslint:disable-next-line:no-any
    return (Math as any).tanh(x);
  }
  if (x === Infinity) {
    return 1;
  } else if (x === -Infinity) {
    return -1;
  } else {
    const e2x = Math.exp(2 * x);
    return (e2x - 1) / (e2x + 1);
  }
}

export function sizeToSquarishShape(size: number): [number, number] {
  for (let a = Math.floor(Math.sqrt(size)); a > 1; --a) {
    if (size % a === 0) {
      return [a, size / a];
    }
  }
  return [1, size];
}

export function createShuffledIndices(n: number): Uint32Array {
  const shuffledIndices = new Uint32Array(n);
  for (let i = 0; i < n; ++i) {
    shuffledIndices[i] = i;
  }
  shuffle(shuffledIndices);
  return shuffledIndices;
}

export function rightPad(a: string, size: number): string {
  if (size <= a.length) {
    return a;
  }
  return a + ' '.repeat(size - a.length);
}

export function repeatedTry(
    checkFn: () => boolean, delayFn = (counter: number) => 0,
    maxCounter?: number): Promise<void> {
  return new Promise<void>((resolve, reject) => {
    let tryCount = 0;

    const tryFn = () => {
      if (checkFn()) {
        resolve();
        return;
      }

      tryCount++;

      const nextBackoff = delayFn(tryCount);

      if (maxCounter != null && tryCount >= maxCounter) {
        reject();
        return;
      }
      setTimeout(tryFn, nextBackoff);
    };

    tryFn();
  });
}

/**
 * Given the full size of the array and a shape that may contain -1 as the
 * implicit dimension, returns the inferred shape where -1 is replaced.
 * E.g. For shape=[2, -1, 3] and size=24, it will return [2, 4, 3].
 *
 * @param shape The shape, which may contain -1 in some dimension.
 * @param size The full size (number of elements) of the array.
 * @return The inferred shape where -1 is replaced with the inferred size.
 */
export function inferFromImplicitShape(
    shape: number[], size: number): number[] {
  let shapeProd = 1;
  let implicitIdx = -1;

  for (let i = 0; i < shape.length; ++i) {
    if (shape[i] >= 0) {
      shapeProd *= shape[i];
    } else if (shape[i] === -1) {
      if (implicitIdx !== -1) {
        throw Error(
            `Shapes can only have 1 implicit size. ` +
            `Found -1 at dim ${implicitIdx} and dim ${i}`);
      }
      implicitIdx = i;
    } else if (shape[i] < 0) {
      throw Error(`Shapes can not be < 0. Found ${shape[i]} at dim ${i}`);
    }
  }

  if (implicitIdx === -1) {
    if (size > 0 && size !== shapeProd) {
      throw Error(`Size(${size}) must match the product of shape ${shape}`);
    }
    return shape;
  }

  if (shapeProd === 0) {
    throw Error(
        `Cannot infer the missing size in [${shape}] when ` +
        `there are 0 elements`);
  }
  if (size % shapeProd !== 0) {
    throw Error(
        `The implicit shape can't be a fractional number. ` +
        `Got ${size} / ${shapeProd}`);
  }

  const newShape = shape.slice();
  newShape[implicitIdx] = size / shapeProd;
  return newShape;
}

/** Reduces the shape by removing all dimensions of shape 1. */
export function squeezeShape(shape: number[], axis?: number[]):
    {newShape: number[], keptDims: number[]} {
  const newShape: number[] = [];
  const keptDims: number[] = [];
  let j = 0;
  for (let i = 0; i < shape.length; ++i) {
    if (axis != null) {
      if (axis[j] === i && shape[i] !== 1) {
        throw new Error(
            `Can't squeeze axis ${i} since its dim '${shape[i]}' is not 1`);
      }
      if ((axis[j] == null || axis[j] > i) && shape[i] === 1) {
        newShape.push(shape[i]);
        keptDims.push(i);
      }
      if (axis[j] <= i) {
        j++;
      }
    }
    if (shape[i] !== 1) {
      newShape.push(shape[i]);
      keptDims.push(i);
    }
  }
  return {newShape, keptDims};
}

export function getTypedArrayFromDType<D extends DataType>(
    dtype: D, size: number): DataTypeMap[D] {
  let values = null;
  if (dtype == null || dtype === 'float32') {
    values = new Float32Array(size);
  } else if (dtype === 'int32') {
    values = new Int32Array(size);
  } else if (dtype === 'bool') {
    values = new Uint8Array(size);
  } else {
    throw new Error(`Unknown data type ${dtype}`);
  }
  return values;
}

export function checkComputationForNaN<D extends DataType>(
    vals: DataTypeMap[D], dtype: D, name: string): void {
  if (dtype !== 'float32') {
    // Only floating point computations will generate NaN values
    return;
  }
  for (let i = 0; i < vals.length; i++) {
    if (isNaN(vals[i])) {
      throw Error(`The result of the '${name}' has NaNs.`);
    }
  }
}

export function checkConversionForNaN<D extends DataType>(
    vals: DataTypeMap[D]|number[], dtype: D): void {
  if (dtype === 'float32') {
    // NaN is valid for floating point conversions
    return;
  }

  for (let i = 0; i < vals.length; i++) {
    if (isNaN(vals[i])) {
      throw Error(`NaN is not a valid value for dtype: '${dtype}'.`);
    }
  }
}

/**
 * Returns true if the new type can't encode the old type without loss of
 * precision.
 */
export function hasEncodingLoss(oldType: DataType, newType: DataType): boolean {
  if (newType === 'complex64') {
    return false;
  }
  if (newType === 'float32' && oldType !== 'complex64') {
    return false;
  }
  if (newType === 'int32' && oldType !== 'float32' && oldType !== 'complex64') {
    return false;
  }
  if (newType === 'bool' && oldType === 'bool') {
    return false;
  }
  return true;
}

function copyTypedArray<D extends DataType>(
    array: DataTypeMap[D]|number[]|boolean[], dtype: D,
    debugMode: boolean): DataTypeMap[D] {
  if (dtype == null || dtype === 'float32' || dtype === 'complex64') {
    return new Float32Array(array as number[]);
  } else if (dtype === 'int32') {
    if (debugMode) {
      checkConversionForNaN(array as number[], dtype);
    }
    return new Int32Array(array as number[]);
  } else if (dtype === 'bool') {
    const bool = new Uint8Array(array.length);
    for (let i = 0; i < bool.length; ++i) {
      if (Math.round(array[i] as number) !== 0) {
        bool[i] = 1;
      }
    }
    return bool;
  } else {
    throw new Error(`Unknown data type ${dtype}`);
  }
}

export function isTypedArray(a: TypedArray|number|boolean|RegularArray<number>|
                             RegularArray<boolean>): boolean {
  return a instanceof Float32Array || a instanceof Int32Array ||
      a instanceof Uint8Array;
}

export function bytesPerElement(dtype: DataType): number {
  if (dtype === 'float32' || dtype === 'int32') {
    return 4;
  } else if (dtype === 'complex64') {
    return 8;
  } else if (dtype === 'bool') {
    return 1;
  } else {
    throw new Error(`Unknown dtype ${dtype}`);
  }
}

export function isFunction(f: Function) {
  return !!(f && f.constructor && f.call && f.apply);
}

export function nearestDivisor(size: number, start: number): number {
  for (let i = start; i < size; ++i) {
    if (size % i === 0) {
      return i;
    }
  }
  return size;
}

export function computeStrides(shape: number[]): number[] {
  const rank = shape.length;
  if (rank < 2) {
    return [];
  }

  // Last dimension has implicit stride of 1, thus having D-1 (instead of D)
  // strides.
  const strides = new Array(rank - 1);
  strides[rank - 2] = shape[rank - 1];
  for (let i = rank - 3; i >= 0; --i) {
    strides[i] = strides[i + 1] * shape[i + 1];
  }
  return strides;
}

export function toTypedArray<D extends DataType>(
    a: ArrayData<D>, dtype: D, debugMode: boolean): DataTypeMap[D] {
  if (noConversionNeeded(a, dtype)) {
    return a as DataTypeMap[D];
  }
  if (Array.isArray(a)) {
    a = flatten(a as number[]);
  }
  return copyTypedArray(a, dtype, debugMode);
}

function noConversionNeeded<D extends DataType>(
    a: ArrayData<D>, dtype: D): boolean {
  return (a instanceof Float32Array && dtype === 'float32') ||
      (a instanceof Int32Array && dtype === 'int32') ||
      (a instanceof Uint8Array && dtype === 'bool');
}

export function makeOnesTypedArray<D extends DataType>(
    size: number, dtype: D): DataTypeMap[D] {
  const array = makeZerosTypedArray(size, dtype);
  for (let i = 0; i < array.length; i++) {
    array[i] = 1;
  }
  return array;
}

export function makeZerosTypedArray<D extends DataType>(
    size: number, dtype: D): DataTypeMap[D] {
  if (dtype == null || dtype === 'float32' || dtype === 'complex64') {
    return new Float32Array(size);
  } else if (dtype === 'int32') {
    return new Int32Array(size);
  } else if (dtype === 'bool') {
    return new Uint8Array(size);
  } else {
    throw new Error(`Unknown data type ${dtype}`);
  }
}

/**
 * Returns the current high-resolution real time in milliseconds. It is
 * relative to an arbitrary time in the past.
 */
export function now(): number {
  if (typeof performance !== 'undefined') {
    return performance.now();
  } else if (typeof process !== 'undefined') {
    const time = process.hrtime();
    return time[0] * 1000 + time[1] / 1000000;
  } else {
    throw new Error(
        'Cannot measure time in this environment. You should run tf.js ' +
        'in the browser or in Node.js');
  }
}<|MERGE_RESOLUTION|>--- conflicted
+++ resolved
@@ -46,7 +46,6 @@
   return val % 2 === 0 ? val : val + 1;
 }
 
-<<<<<<< HEAD
 export function arrayProduct(arr: number[]): number {
   let sum = 1;
   for (let i = 0; i < arr.length; i++) {
@@ -55,8 +54,6 @@
   return sum;
 }
 
-=======
->>>>>>> 53a96d0f
 /**
  * Returns a sample from a uniform [a, b) distribution.
  *
